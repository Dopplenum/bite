#![allow(clippy::unusual_byte_groupings)]
#![allow(clippy::needless_range_loop)]
#![cfg_attr(
    all(not(debug_assertions), target_family = "windows"),
    windows_subsystem = "windows"
)]

#[cfg(not(any(target_family = "windows", target_family = "unix")))]
compile_error!("Bite can only be build for windows, macos and linux.");

mod args;
mod colors;
mod disassembler;
mod gui;
mod macros;
mod symbols;
mod threading;

use disassembler::InstructionStream;
use object::{Object, ObjectSection, SectionKind};
use once_cell::sync::Lazy;
use std::fs;

static ARGS: Lazy<args::Cli> = Lazy::new(args::Cli::parse);
static CONFIG: Lazy<symbols::Config> = Lazy::new(symbols::Config::from_env);

fn set_panic_handler() {
    #[cfg(not(debug_assertions))]
    std::panic::set_hook(Box::new(|details| {
        if let Some(msg) = details.payload().downcast_ref::<String>() {
            fail!("{msg}");
        }

        if let Some(msg) = details.payload().downcast_ref::<&str>() {
            fail!("{msg}");
        }

        fail!("Panic occurred.");
    }));
}

#[tokio::main]
async fn main() -> Result<(), Box<dyn std::error::Error>> {
    set_panic_handler();

    std::env::set_current_dir(r#"C:\\Users\\Nicolas Mazzon\\Projects\\bite"#)?;

    if ARGS.gui {
        return match gui::main().await {
            Err(err) => panic!("{err:?}"),
            Ok(..) => Ok(()),
        };
    }

    let binary = fs::read(ARGS.path.as_ref().unwrap()).expect("Unexpected read of binary failed.");

    let obj = object::File::parse(&*binary).expect("Not a valid object.");
    let index = symbols::Index::parse(&obj)
        .await
        .expect("Failed to parse symbols table.");
<<<<<<< HEAD
=======

>>>>>>> b48e12a8
    let path = ARGS.path.as_ref().unwrap().display();

    if ARGS.libs {
        let imports = obj.imports().expect("Failed to resolve any symbols.");

        if imports.is_empty() {
            exit!("Object \"{path}\" doesn't seem to import anything.");
        }

        println!("{path}:");

        for import in imports {
            let library = match std::str::from_utf8(import.library()) {
                Ok(library) => library,
                Err(_) => continue,
            };

            match std::str::from_utf8(import.name()) {
                Ok(name) => println!("\t{library} => {name}"),
                Err(_) => println!("\t{library}"),
            };
        }
    }

    if ARGS.names {
        if index.is_empty() {
            exit!("Object \"{path}\" doesn't seem to export any symbols.");
        }

        for symbol in index.symbols() {
            let symbol = symbol.tokens().iter().map(|s| s.text);
            let symbol = String::from_iter(symbol);

            println!("{symbol}");
        }
    }

    if ARGS.disassemble {
        let section = obj
            .sections()
            .filter(|s| s.kind() == SectionKind::Text)
            .find(|t| t.name() == Ok(".text"))
            .expect("Failed to find `.text` section.");

        let raw = section
            .uncompressed_data()
            .expect("Failed to decompress .text section.");

        unchecked_println!(
            "Disassembly of section {}:\n",
            section.name().unwrap_or("???")
        );

        let base_offset = section.address() as usize;
        let stream = match InstructionStream::new(&raw, obj.architecture(), base_offset) {
            Err(err) => fail!("Failed to disassemble: {err:?}"),
            Ok(stream) => stream,
        };

        for instruction in stream {
            unchecked_println!("{}", instruction.to_string());
        }
    }

    Ok(())
}<|MERGE_RESOLUTION|>--- conflicted
+++ resolved
@@ -58,10 +58,7 @@
     let index = symbols::Index::parse(&obj)
         .await
         .expect("Failed to parse symbols table.");
-<<<<<<< HEAD
-=======
 
->>>>>>> b48e12a8
     let path = ARGS.path.as_ref().unwrap().display();
 
     if ARGS.libs {
